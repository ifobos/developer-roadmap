<?xml version="1.0" encoding="UTF-8"?>
<urlset xmlns="http://www.sitemaps.org/schemas/sitemap/0.9" xmlns:xsi="http://www.w3.org/2001/XMLSchema-instance" xsi:schemaLocation="http://www.sitemaps.org/schemas/sitemap/0.9 http://www.sitemaps.org/schemas/sitemap/0.9/sitemap.xsd">
<url>
              <loc>https://roadmap.sh/frontend</loc>
              <changefreq>monthly</changefreq>
<<<<<<< HEAD
              <lastmod>2020-01-20T07:22:49.852Z</lastmod>
              <priority>1.0</priority>
          </url>
<url>
              <loc>https://roadmap.sh/frontend/summary-detailed</loc>
              <changefreq>monthly</changefreq>
              <lastmod>2020-01-20T07:22:49.852Z</lastmod>
=======
              <lastmod>2020-01-29T06:08:22.238Z</lastmod>
>>>>>>> 597d27d6
              <priority>1.0</priority>
          </url>
<url>
              <loc>https://roadmap.sh/frontend/summary</loc>
              <changefreq>monthly</changefreq>
<<<<<<< HEAD
              <lastmod>2020-01-20T07:22:49.852Z</lastmod>
              <priority>1.0</priority>
          </url>
<url>
              <loc>https://roadmap.sh/frontend/skill-summary</loc>
              <changefreq>monthly</changefreq>
              <lastmod>2020-01-20T07:22:49.852Z</lastmod>
=======
              <lastmod>2020-01-29T06:08:22.238Z</lastmod>
>>>>>>> 597d27d6
              <priority>1.0</priority>
          </url>
<url>
              <loc>https://roadmap.sh/frontend/basic-skills</loc>
              <changefreq>monthly</changefreq>
<<<<<<< HEAD
              <lastmod>2020-01-20T07:22:49.852Z</lastmod>
=======
              <lastmod>2020-01-29T07:33:57.619Z</lastmod>
>>>>>>> 597d27d6
              <priority>1.0</priority>
          </url>
<url>
              <loc>https://roadmap.sh/frontend/landscape</loc>
              <changefreq>monthly</changefreq>
<<<<<<< HEAD
              <lastmod>2020-01-20T07:22:49.853Z</lastmod>
              <priority>1.0</priority>
          </url>
<url>
              <loc>https://roadmap.sh/frontend/mid-level-developer</loc>
              <changefreq>monthly</changefreq>
              <lastmod>2020-01-20T07:22:49.853Z</lastmod>
              <priority>1.0</priority>
          </url>
<url>
              <loc>https://roadmap.sh/frontend/senior-developer</loc>
              <changefreq>monthly</changefreq>
              <lastmod>2020-01-20T07:22:49.853Z</lastmod>
=======
              <lastmod>2020-01-20T07:22:49.852Z</lastmod>
              <priority>1.0</priority>
          </url>
<url>
              <loc>https://roadmap.sh/frontend/job-titles</loc>
              <changefreq>monthly</changefreq>
              <lastmod>2020-01-29T07:30:19.876Z</lastmod>
>>>>>>> 597d27d6
              <priority>1.0</priority>
          </url>
<url>
              <loc>https://roadmap.sh/frontend/job-ready</loc>
              <changefreq>monthly</changefreq>
<<<<<<< HEAD
              <lastmod>2020-01-20T07:22:49.853Z</lastmod>
=======
              <lastmod>2020-01-29T07:27:26.467Z</lastmod>
>>>>>>> 597d27d6
              <priority>1.0</priority>
          </url>
<url>
              <loc>https://roadmap.sh/frontend/write-better-css</loc>
              <changefreq>monthly</changefreq>
<<<<<<< HEAD
              <lastmod>2020-01-20T07:22:49.853Z</lastmod>
=======
              <lastmod>2020-01-29T07:27:26.467Z</lastmod>
>>>>>>> 597d27d6
              <priority>1.0</priority>
          </url>
<url>
              <loc>https://roadmap.sh/frontend/build-tools</loc>
              <changefreq>monthly</changefreq>
<<<<<<< HEAD
              <lastmod>2020-01-20T07:22:49.853Z</lastmod>
=======
              <lastmod>2020-01-29T07:27:26.467Z</lastmod>
>>>>>>> 597d27d6
              <priority>1.0</priority>
          </url>
<url>
              <loc>https://roadmap.sh/frontend/modern-applications</loc>
              <changefreq>monthly</changefreq>
<<<<<<< HEAD
              <lastmod>2020-01-20T07:22:49.853Z</lastmod>
=======
              <lastmod>2020-01-29T07:27:26.467Z</lastmod>
>>>>>>> 597d27d6
              <priority>1.0</priority>
          </url>
<url>
              <loc>https://roadmap.sh/frontend/automated-testing</loc>
              <changefreq>monthly</changefreq>
<<<<<<< HEAD
              <lastmod>2020-01-20T07:22:49.853Z</lastmod>
=======
              <lastmod>2020-01-29T07:27:26.467Z</lastmod>
>>>>>>> 597d27d6
              <priority>1.0</priority>
          </url>
<url>
              <loc>https://roadmap.sh/frontend/static-type-checkers</loc>
              <changefreq>monthly</changefreq>
<<<<<<< HEAD
              <lastmod>2020-01-20T07:22:49.853Z</lastmod>
=======
              <lastmod>2020-01-29T07:27:26.467Z</lastmod>
>>>>>>> 597d27d6
              <priority>1.0</priority>
          </url>
<url>
              <loc>https://roadmap.sh/frontend/server-side-rendering</loc>
              <changefreq>monthly</changefreq>
<<<<<<< HEAD
              <lastmod>2020-01-20T07:22:49.853Z</lastmod>
=======
              <lastmod>2020-01-29T07:27:26.467Z</lastmod>
>>>>>>> 597d27d6
              <priority>1.0</priority>
          </url>
<url>
              <loc>https://roadmap.sh/frontend/go-beyond</loc>
              <changefreq>monthly</changefreq>
<<<<<<< HEAD
              <lastmod>2020-01-20T07:22:49.854Z</lastmod>
=======
              <lastmod>2020-01-29T07:27:26.467Z</lastmod>
>>>>>>> 597d27d6
              <priority>1.0</priority>
          </url>
<url>
              <loc>https://roadmap.sh/backend</loc>
              <changefreq>monthly</changefreq>
              <lastmod>2020-01-20T07:22:49.854Z</lastmod>
              <priority>1.0</priority>
          </url>
<url>
              <loc>https://roadmap.sh/backend/summary</loc>
              <changefreq>monthly</changefreq>
              <lastmod>2020-01-20T07:22:49.854Z</lastmod>
              <priority>1.0</priority>
          </url>
<url>
              <loc>https://roadmap.sh/backend/summary</loc>
              <changefreq>monthly</changefreq>
              <lastmod>2020-01-20T07:22:49.854Z</lastmod>
              <priority>1.0</priority>
          </url>
<url>
              <loc>https://roadmap.sh/backend/junior</loc>
              <changefreq>monthly</changefreq>
              <lastmod>2020-01-20T07:22:49.854Z</lastmod>
              <priority>1.0</priority>
          </url>
<url>
              <loc>https://roadmap.sh/backend/intermediate</loc>
              <changefreq>monthly</changefreq>
              <lastmod>2020-01-20T07:22:49.854Z</lastmod>
              <priority>1.0</priority>
          </url>
<url>
              <loc>https://roadmap.sh/backend/senior</loc>
              <changefreq>monthly</changefreq>
              <lastmod>2020-01-20T07:22:49.855Z</lastmod>
              <priority>1.0</priority>
          </url>
<url>
              <loc>https://roadmap.sh/devops</loc>
              <changefreq>monthly</changefreq>
              <lastmod>2020-01-20T07:22:49.855Z</lastmod>
              <priority>1.0</priority>
          </url>
<url>
              <loc>https://roadmap.sh/devops/summary</loc>
              <changefreq>monthly</changefreq>
              <lastmod>2020-01-20T07:22:49.855Z</lastmod>
              <priority>1.0</priority>
          </url>
<url>
              <loc>https://roadmap.sh/devops/junior</loc>
              <changefreq>monthly</changefreq>
              <lastmod>2020-01-20T07:22:49.855Z</lastmod>
              <priority>1.0</priority>
          </url>
<url>
              <loc>https://roadmap.sh/devops/intermediate</loc>
              <changefreq>monthly</changefreq>
              <lastmod>2020-01-20T07:22:49.855Z</lastmod>
              <priority>1.0</priority>
          </url>
<url>
              <loc>https://roadmap.sh/devops/senior</loc>
              <changefreq>monthly</changefreq>
              <lastmod>2020-01-20T07:22:49.855Z</lastmod>
              <priority>1.0</priority>
          </url>
<url>
              <loc>https://roadmap.sh/fullstack</loc>
              <changefreq>monthly</changefreq>
              <lastmod>2020-01-20T07:22:49.856Z</lastmod>
              <priority>1.0</priority>
          </url>
<url>
              <loc>https://roadmap.sh/fullstack/summary</loc>
              <changefreq>monthly</changefreq>
              <lastmod>2020-01-20T07:22:49.856Z</lastmod>
              <priority>1.0</priority>
          </url>
<url>
              <loc>https://roadmap.sh/qa</loc>
              <changefreq>monthly</changefreq>
              <lastmod>2020-01-20T07:22:49.857Z</lastmod>
              <priority>1.0</priority>
          </url>
<url>
              <loc>https://roadmap.sh/qa/summary</loc>
              <changefreq>monthly</changefreq>
              <lastmod>2020-01-20T07:22:49.857Z</lastmod>
              <priority>1.0</priority>
          </url>
<url>
              <loc>https://roadmap.sh/guides/torrent-client</loc>
              <changefreq>monthly</changefreq>
              <lastmod>2020-01-17T15:48:21.191Z</lastmod>
              <priority>1.0</priority>
          </url>
<url>
              <loc>https://roadmap.sh/guides/levels-of-seniority</loc>
              <changefreq>monthly</changefreq>
              <lastmod>2019-12-03T12:13:00.860Z</lastmod>
              <priority>1.0</priority>
          </url>
<url>
              <loc>https://roadmap.sh/guides/design-patterns-for-humans</loc>
              <changefreq>monthly</changefreq>
              <lastmod>2019-10-09T12:00:00.860Z</lastmod>
              <priority>1.0</priority>
          </url>
<url>
              <loc>https://roadmap.sh/guides/journey-to-http2</loc>
              <changefreq>monthly</changefreq>
              <lastmod>2018-12-04T12:00:00.860Z</lastmod>
              <priority>1.0</priority>
          </url>
<url>
              <loc>https://roadmap.sh/guides/dns-in-one-picture</loc>
              <changefreq>monthly</changefreq>
              <lastmod>2018-12-04T12:00:00.860Z</lastmod>
              <priority>1.0</priority>
          </url>
<url>
              <loc>https://roadmap.sh/guides/http-caching</loc>
              <changefreq>monthly</changefreq>
              <lastmod>2018-11-29T17:00:00.860Z</lastmod>
              <priority>1.0</priority>
          </url>
<url>
              <loc>https://roadmap.sh/guides/history-of-javascript</loc>
              <changefreq>monthly</changefreq>
              <lastmod>2017-10-28T17:00:00.860Z</lastmod>
              <priority>1.0</priority>
          </url>
<url>
              <loc>https://roadmap.sh/about</loc>
              <changefreq>monthly</changefreq>
              <lastmod>2020-01-29T04:53:00.762Z</lastmod>
              <priority>0.8</priority>
          </url>
<url>
              <loc>https://roadmap.sh/guides</loc>
              <changefreq>monthly</changefreq>
              <lastmod>2020-01-20T07:22:49.863Z</lastmod>
              <priority>1.0</priority>
          </url>
<url>
              <loc>https://roadmap.sh/</loc>
              <changefreq>monthly</changefreq>
              <lastmod>2020-01-02T05:41:16.178Z</lastmod>
              <priority>1.0</priority>
          </url>
<url>
              <loc>https://roadmap.sh/roadmaps</loc>
              <changefreq>monthly</changefreq>
<<<<<<< HEAD
              <lastmod>2020-01-20T07:22:49.864Z</lastmod>
=======
              <lastmod>2020-01-29T07:15:48.617Z</lastmod>
>>>>>>> 597d27d6
              <priority>1.0</priority>
          </url>
<url>
              <loc>https://roadmap.sh/signup</loc>
              <changefreq>monthly</changefreq>
              <lastmod>2020-01-29T04:57:31.022Z</lastmod>
              <priority>0.9</priority>
          </url>
<url>
              <loc>https://roadmap.sh/sponsors</loc>
              <changefreq>monthly</changefreq>
<<<<<<< HEAD
              <lastmod>2020-01-20T07:22:49.864Z</lastmod>
=======
              <lastmod>2020-01-28T12:48:07.716Z</lastmod>
>>>>>>> 597d27d6
              <priority>0.5</priority>
          </url>
</urlset><|MERGE_RESOLUTION|>--- conflicted
+++ resolved
@@ -3,241 +3,169 @@
 <url>
               <loc>https://roadmap.sh/frontend</loc>
               <changefreq>monthly</changefreq>
-<<<<<<< HEAD
-              <lastmod>2020-01-20T07:22:49.852Z</lastmod>
-              <priority>1.0</priority>
-          </url>
-<url>
-              <loc>https://roadmap.sh/frontend/summary-detailed</loc>
-              <changefreq>monthly</changefreq>
-              <lastmod>2020-01-20T07:22:49.852Z</lastmod>
-=======
-              <lastmod>2020-01-29T06:08:22.238Z</lastmod>
->>>>>>> 597d27d6
+              <lastmod>2020-01-29T07:49:37.087Z</lastmod>
               <priority>1.0</priority>
           </url>
 <url>
               <loc>https://roadmap.sh/frontend/summary</loc>
               <changefreq>monthly</changefreq>
-<<<<<<< HEAD
-              <lastmod>2020-01-20T07:22:49.852Z</lastmod>
-              <priority>1.0</priority>
-          </url>
-<url>
-              <loc>https://roadmap.sh/frontend/skill-summary</loc>
-              <changefreq>monthly</changefreq>
-              <lastmod>2020-01-20T07:22:49.852Z</lastmod>
-=======
-              <lastmod>2020-01-29T06:08:22.238Z</lastmod>
->>>>>>> 597d27d6
+              <lastmod>2020-01-29T07:49:37.087Z</lastmod>
               <priority>1.0</priority>
           </url>
 <url>
               <loc>https://roadmap.sh/frontend/basic-skills</loc>
               <changefreq>monthly</changefreq>
-<<<<<<< HEAD
-              <lastmod>2020-01-20T07:22:49.852Z</lastmod>
-=======
-              <lastmod>2020-01-29T07:33:57.619Z</lastmod>
->>>>>>> 597d27d6
+              <lastmod>2020-01-29T07:49:37.100Z</lastmod>
               <priority>1.0</priority>
           </url>
 <url>
               <loc>https://roadmap.sh/frontend/landscape</loc>
               <changefreq>monthly</changefreq>
-<<<<<<< HEAD
-              <lastmod>2020-01-20T07:22:49.853Z</lastmod>
-              <priority>1.0</priority>
-          </url>
-<url>
-              <loc>https://roadmap.sh/frontend/mid-level-developer</loc>
-              <changefreq>monthly</changefreq>
-              <lastmod>2020-01-20T07:22:49.853Z</lastmod>
-              <priority>1.0</priority>
-          </url>
-<url>
-              <loc>https://roadmap.sh/frontend/senior-developer</loc>
-              <changefreq>monthly</changefreq>
-              <lastmod>2020-01-20T07:22:49.853Z</lastmod>
-=======
-              <lastmod>2020-01-20T07:22:49.852Z</lastmod>
+              <lastmod>2020-01-29T07:49:37.087Z</lastmod>
               <priority>1.0</priority>
           </url>
 <url>
               <loc>https://roadmap.sh/frontend/job-titles</loc>
               <changefreq>monthly</changefreq>
-              <lastmod>2020-01-29T07:30:19.876Z</lastmod>
->>>>>>> 597d27d6
+              <lastmod>2020-01-29T07:49:37.100Z</lastmod>
               <priority>1.0</priority>
           </url>
 <url>
               <loc>https://roadmap.sh/frontend/job-ready</loc>
               <changefreq>monthly</changefreq>
-<<<<<<< HEAD
-              <lastmod>2020-01-20T07:22:49.853Z</lastmod>
-=======
-              <lastmod>2020-01-29T07:27:26.467Z</lastmod>
->>>>>>> 597d27d6
+              <lastmod>2020-01-29T07:49:37.099Z</lastmod>
               <priority>1.0</priority>
           </url>
 <url>
               <loc>https://roadmap.sh/frontend/write-better-css</loc>
               <changefreq>monthly</changefreq>
-<<<<<<< HEAD
-              <lastmod>2020-01-20T07:22:49.853Z</lastmod>
-=======
-              <lastmod>2020-01-29T07:27:26.467Z</lastmod>
->>>>>>> 597d27d6
+              <lastmod>2020-01-29T07:49:37.088Z</lastmod>
               <priority>1.0</priority>
           </url>
 <url>
               <loc>https://roadmap.sh/frontend/build-tools</loc>
               <changefreq>monthly</changefreq>
-<<<<<<< HEAD
-              <lastmod>2020-01-20T07:22:49.853Z</lastmod>
-=======
-              <lastmod>2020-01-29T07:27:26.467Z</lastmod>
->>>>>>> 597d27d6
+              <lastmod>2020-01-29T07:49:37.088Z</lastmod>
               <priority>1.0</priority>
           </url>
 <url>
               <loc>https://roadmap.sh/frontend/modern-applications</loc>
               <changefreq>monthly</changefreq>
-<<<<<<< HEAD
-              <lastmod>2020-01-20T07:22:49.853Z</lastmod>
-=======
-              <lastmod>2020-01-29T07:27:26.467Z</lastmod>
->>>>>>> 597d27d6
+              <lastmod>2020-01-29T07:49:37.088Z</lastmod>
               <priority>1.0</priority>
           </url>
 <url>
               <loc>https://roadmap.sh/frontend/automated-testing</loc>
               <changefreq>monthly</changefreq>
-<<<<<<< HEAD
-              <lastmod>2020-01-20T07:22:49.853Z</lastmod>
-=======
-              <lastmod>2020-01-29T07:27:26.467Z</lastmod>
->>>>>>> 597d27d6
+              <lastmod>2020-01-29T07:49:37.088Z</lastmod>
               <priority>1.0</priority>
           </url>
 <url>
               <loc>https://roadmap.sh/frontend/static-type-checkers</loc>
               <changefreq>monthly</changefreq>
-<<<<<<< HEAD
-              <lastmod>2020-01-20T07:22:49.853Z</lastmod>
-=======
-              <lastmod>2020-01-29T07:27:26.467Z</lastmod>
->>>>>>> 597d27d6
+              <lastmod>2020-01-29T07:49:37.088Z</lastmod>
               <priority>1.0</priority>
           </url>
 <url>
               <loc>https://roadmap.sh/frontend/server-side-rendering</loc>
               <changefreq>monthly</changefreq>
-<<<<<<< HEAD
-              <lastmod>2020-01-20T07:22:49.853Z</lastmod>
-=======
-              <lastmod>2020-01-29T07:27:26.467Z</lastmod>
->>>>>>> 597d27d6
+              <lastmod>2020-01-29T07:49:37.088Z</lastmod>
               <priority>1.0</priority>
           </url>
 <url>
               <loc>https://roadmap.sh/frontend/go-beyond</loc>
               <changefreq>monthly</changefreq>
-<<<<<<< HEAD
-              <lastmod>2020-01-20T07:22:49.854Z</lastmod>
-=======
-              <lastmod>2020-01-29T07:27:26.467Z</lastmod>
->>>>>>> 597d27d6
+              <lastmod>2020-01-29T07:49:37.088Z</lastmod>
               <priority>1.0</priority>
           </url>
 <url>
               <loc>https://roadmap.sh/backend</loc>
               <changefreq>monthly</changefreq>
-              <lastmod>2020-01-20T07:22:49.854Z</lastmod>
+              <lastmod>2020-01-29T07:49:29.705Z</lastmod>
               <priority>1.0</priority>
           </url>
 <url>
               <loc>https://roadmap.sh/backend/summary</loc>
               <changefreq>monthly</changefreq>
-              <lastmod>2020-01-20T07:22:49.854Z</lastmod>
+              <lastmod>2020-01-29T07:49:29.705Z</lastmod>
               <priority>1.0</priority>
           </url>
 <url>
               <loc>https://roadmap.sh/backend/summary</loc>
               <changefreq>monthly</changefreq>
-              <lastmod>2020-01-20T07:22:49.854Z</lastmod>
+              <lastmod>2020-01-29T07:49:29.705Z</lastmod>
               <priority>1.0</priority>
           </url>
 <url>
               <loc>https://roadmap.sh/backend/junior</loc>
               <changefreq>monthly</changefreq>
-              <lastmod>2020-01-20T07:22:49.854Z</lastmod>
+              <lastmod>2020-01-29T07:49:29.705Z</lastmod>
               <priority>1.0</priority>
           </url>
 <url>
               <loc>https://roadmap.sh/backend/intermediate</loc>
               <changefreq>monthly</changefreq>
-              <lastmod>2020-01-20T07:22:49.854Z</lastmod>
+              <lastmod>2020-01-29T07:49:29.705Z</lastmod>
               <priority>1.0</priority>
           </url>
 <url>
               <loc>https://roadmap.sh/backend/senior</loc>
               <changefreq>monthly</changefreq>
-              <lastmod>2020-01-20T07:22:49.855Z</lastmod>
+              <lastmod>2020-01-29T07:49:29.705Z</lastmod>
               <priority>1.0</priority>
           </url>
 <url>
               <loc>https://roadmap.sh/devops</loc>
               <changefreq>monthly</changefreq>
-              <lastmod>2020-01-20T07:22:49.855Z</lastmod>
+              <lastmod>2020-01-29T07:49:29.706Z</lastmod>
               <priority>1.0</priority>
           </url>
 <url>
               <loc>https://roadmap.sh/devops/summary</loc>
               <changefreq>monthly</changefreq>
-              <lastmod>2020-01-20T07:22:49.855Z</lastmod>
+              <lastmod>2020-01-29T07:49:29.706Z</lastmod>
               <priority>1.0</priority>
           </url>
 <url>
               <loc>https://roadmap.sh/devops/junior</loc>
               <changefreq>monthly</changefreq>
-              <lastmod>2020-01-20T07:22:49.855Z</lastmod>
+              <lastmod>2020-01-29T07:49:29.706Z</lastmod>
               <priority>1.0</priority>
           </url>
 <url>
               <loc>https://roadmap.sh/devops/intermediate</loc>
               <changefreq>monthly</changefreq>
-              <lastmod>2020-01-20T07:22:49.855Z</lastmod>
+              <lastmod>2020-01-29T07:49:29.706Z</lastmod>
               <priority>1.0</priority>
           </url>
 <url>
               <loc>https://roadmap.sh/devops/senior</loc>
               <changefreq>monthly</changefreq>
-              <lastmod>2020-01-20T07:22:49.855Z</lastmod>
+              <lastmod>2020-01-29T07:49:29.706Z</lastmod>
               <priority>1.0</priority>
           </url>
 <url>
               <loc>https://roadmap.sh/fullstack</loc>
               <changefreq>monthly</changefreq>
-              <lastmod>2020-01-20T07:22:49.856Z</lastmod>
+              <lastmod>2020-01-29T07:49:29.706Z</lastmod>
               <priority>1.0</priority>
           </url>
 <url>
               <loc>https://roadmap.sh/fullstack/summary</loc>
               <changefreq>monthly</changefreq>
-              <lastmod>2020-01-20T07:22:49.856Z</lastmod>
+              <lastmod>2020-01-29T07:49:29.706Z</lastmod>
               <priority>1.0</priority>
           </url>
 <url>
               <loc>https://roadmap.sh/qa</loc>
               <changefreq>monthly</changefreq>
-              <lastmod>2020-01-20T07:22:49.857Z</lastmod>
+              <lastmod>2020-01-29T07:49:29.706Z</lastmod>
               <priority>1.0</priority>
           </url>
 <url>
               <loc>https://roadmap.sh/qa/summary</loc>
               <changefreq>monthly</changefreq>
-              <lastmod>2020-01-20T07:22:49.857Z</lastmod>
+              <lastmod>2020-01-29T07:49:29.706Z</lastmod>
               <priority>1.0</priority>
           </url>
 <url>
@@ -285,13 +213,13 @@
 <url>
               <loc>https://roadmap.sh/about</loc>
               <changefreq>monthly</changefreq>
-              <lastmod>2020-01-29T04:53:00.762Z</lastmod>
+              <lastmod>2020-01-29T07:49:37.090Z</lastmod>
               <priority>0.8</priority>
           </url>
 <url>
               <loc>https://roadmap.sh/guides</loc>
               <changefreq>monthly</changefreq>
-              <lastmod>2020-01-20T07:22:49.863Z</lastmod>
+              <lastmod>2020-01-29T07:49:29.711Z</lastmod>
               <priority>1.0</priority>
           </url>
 <url>
@@ -303,27 +231,19 @@
 <url>
               <loc>https://roadmap.sh/roadmaps</loc>
               <changefreq>monthly</changefreq>
-<<<<<<< HEAD
-              <lastmod>2020-01-20T07:22:49.864Z</lastmod>
-=======
-              <lastmod>2020-01-29T07:15:48.617Z</lastmod>
->>>>>>> 597d27d6
+              <lastmod>2020-01-29T07:49:29.711Z</lastmod>
               <priority>1.0</priority>
           </url>
 <url>
               <loc>https://roadmap.sh/signup</loc>
               <changefreq>monthly</changefreq>
-              <lastmod>2020-01-29T04:57:31.022Z</lastmod>
+              <lastmod>2020-01-29T07:49:37.091Z</lastmod>
               <priority>0.9</priority>
           </url>
 <url>
               <loc>https://roadmap.sh/sponsors</loc>
               <changefreq>monthly</changefreq>
-<<<<<<< HEAD
-              <lastmod>2020-01-20T07:22:49.864Z</lastmod>
-=======
-              <lastmod>2020-01-28T12:48:07.716Z</lastmod>
->>>>>>> 597d27d6
+              <lastmod>2020-01-29T07:49:29.711Z</lastmod>
               <priority>0.5</priority>
           </url>
 </urlset>