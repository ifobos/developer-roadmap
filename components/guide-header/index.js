--- conflicted
+++ resolved
@@ -28,11 +28,7 @@
       &middot;
       <GuideDate>{ formatDate(new Date(guide.createdAt), 'EEEE, MMMM d yyyy') }</GuideDate>
       &middot;
-<<<<<<< HEAD
-      <EditGuide href="#">Improve this Guide</EditGuide>
-=======
       <EditGuide href={ getContributionUrl(guide) } target="_blank">Improve this Guide</EditGuide>
->>>>>>> f188ef42
     </GuideMeta>
     <GuideTitle>{ guide.title }</GuideTitle>
     <GuideSubtitle>{ guide.description }</GuideSubtitle>
